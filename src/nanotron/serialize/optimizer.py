--- conflicted
+++ resolved
@@ -3,28 +3,22 @@
 from typing import List, Optional, Tuple, Union
 
 import torch
-<<<<<<< HEAD
-from nanotron.core import distributed as dist
-from nanotron.core import optim as optim
-from nanotron.core.optim.zero import (
+from torch import nn
+from tqdm import tqdm
+
+from nanotron import distributed as dist
+from nanotron import optim
+from nanotron.optim.zero import (
     ZeroDistributedOptimizer,
     extract_parallel_ranks_from_shard_path,
     find_optim_index_from_param_name,
     get_sliced_tensor,
     merge_dp_shard_in_zero1_optimizer,
 )
-from nanotron.core.parallel.parameters import NanotronParameter
-from nanotron.distributed import ParallelContext
+from nanotron.parallel import ParallelContext
+from nanotron.parallel.parameters import NanotronParameter
 from nanotron.serialize.metadata import TensorMetadata, TensorMetadataV2
 from nanotron.serialize.utils import ObjectType, merge_and_shard_tp_tensors
-from torch import nn
-from tqdm import tqdm
-=======
-from nanotron import distributed as dist
-from nanotron import optim as optim
-from nanotron.parallel import ParallelContext
-from nanotron.serialize.utils import ObjectType
->>>>>>> 2be81dc3
 
 OPTIM_TO_OPTIM_STATE_NAMES = {
     "AdamW": ["exp_avg", "exp_avg_sq"],
