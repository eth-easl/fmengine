import math
from typing import Union

import torch
import torch.nn as nn

import fmengine.mpu as mpu
from transformers.models.llama.modeling_llama import LlamaAttention

<<<<<<< HEAD

class LoraColumnParallelLinear(mpu.ColumnParallelLinear):
    """
    lora_A: linear
    lora_B: ColumnParallelLinear

    if rank == 0 then LoRA is disabled

    TODO: lora should be float32, but the original code is probably bf16
    """

=======
class LoRARowParallelLinear(mpu.ColumnParallelLinear):
    # LoRA implemented in a dense layer
>>>>>>> 4e0cdce3
    def __init__(
        self,
        args,
        input_size,
        output_size,
        bias=True,
        gather_output=True,
        init_method=nn.init.xavier_normal_,
        # only for lora
        r: int = 0,
        lora_alpha: int = 1,
        lora_dropout: float = 0.0,
        **kwargs,
    ):
        super().__init__(
            args,
            input_size,
            output_size,
            bias=bias,
            gather_output=gather_output,
            init_method=init_method,
            **kwargs,
        )

        self.input_size = input_size
        self.output_size = output_size
        self.gather_output = gather_output

        # lora config
        assert r >= 0
        self.r = r
        self.lora_alpha = lora_alpha
        if lora_dropout > 0.0:
            self.lora_dropout = nn.Dropout(p=lora_dropout)
        else:
            self.lora_dropout = nn.Identity()
        # Mark the weight as unmerged
        self.merged = False

        # lora weights
        if r > 0:
            # lora_A (input_size, r) same copies on all ranks
            self.lora_A = nn.Linear(self.input_size, r, bias=False, dtype=torch.float32)
            # lora_B (r, output_size) split across ranks
            self.lora_B = mpu.ColumnParallelLinear(
                args=args,
                input_size=r,
                output_size=self.output_size,
                bias=False,
                gather_output=self.gather_output,
                init_method=init_method,
                skip_bias_add=True,  # maybe it is not necessary
            )
            self.scaling = self.lora_alpha / self.r

            # reset by default
            self.reset_parameters()

    def reset_parameters(self):
        """Reset all the weights, even including pretrained ones."""
        if self.r > 0:
            # initialize A the same way as the default for nn.Linear and B to zero
            # Wondering why 'a' is equal to math.sqrt(5)?: https://github.com/pytorch/pytorch/issues/15314
            nn.init.kaiming_uniform_(self.lora_A.weight, a=math.sqrt(5))
            nn.init.zeros_(self.lora_B.weight)

    def merge(self):
        """
        Merges the LoRA weights into the full-rank weights (W = W + delta_W).
        """
        if self.r > 0 and not self.merged:
            # Merge the weights and mark it
            self.weight.data += (self.lora_A.weight @ self.lora_B.weight) * self.scaling
            self.merged = True
            print("LoRA weights merged into the full-rank weights.")

    def forward(self, x: torch.Tensor):
        """
        if weights are merged or rank is less or equal to zero (LoRA is
        disabled) it's only a regular nn.Linear forward pass;
        otherwise in addition do the forward pass with LoRA weights
        and add it's output to the output from pretrained weights
        """
        # TODO is it possible that bias is not None?
        main_out, _ = super().forward(x)

        # directly return if LoRA is disabled or already merged
        if self.r == 0 or self.merged:
            return (main_out,)

        original_dtype = x.dtype
        x = x.to(self.lora_A.weight.dtype)  # should always be float32
        lora_out = self.lora_dropout(x)
        lora_out = self.lora_A(lora_out)
        lora_out, _ = self.lora_B(lora_out)  # mpu return tuple because of bias
        lora_out = lora_out * self.scaling
        main_out = main_out + lora_out
        # convert back to original dtype
        main_out = main_out.to(original_dtype)

        return main_out + lora_out


class LoRARowParallelLinear(mpu.RowParallelLinear):
    """
    lora_A: RowParallelLinear
    lora_B: Linear

    if rank == 0 then LoRA is disabled

    TODO: lora should be float32, but the original code is probably bf16
    """

    def __init__(
        self,
        args,
        input_size,
        output_size,
        bias=True,
        input_is_parallel=False,
        parallel_output=False,
        init_method=nn.init.xavier_normal_,
        # only for lora
        r: int = 0,
        lora_alpha: int = 1,
        lora_dropout: float = 0.0,
        **kwargs,
    ):
        super().__init__(
            args,
            input_size,
            output_size,
            bias=bias,
            input_is_parallel=input_is_parallel,
            init_method=init_method,
            parallel_output=parallel_output,
            **kwargs,
        )

        self.input_size = input_size
        self.output_size = output_size
        self.input_is_parallel = input_is_parallel
        self.parallel_output = parallel_output

        # lora config
        assert r >= 0
        self.r = r
        self.lora_alpha = lora_alpha
        if lora_dropout > 0.0:
            self.lora_dropout = nn.Dropout(p=lora_dropout)
        else:
            self.lora_dropout = nn.Identity()
        # Mark the weight as unmerged
        self.merged = False

        # lora config
        assert r >= 0
        self.r = r
        self.lora_alpha = lora_alpha
        if lora_dropout > 0.0:
            self.lora_dropout = nn.Dropout(p=lora_dropout)
        else:
            self.lora_dropout = nn.Identity()
        # Mark the weight as unmerged
        self.merged = False

        # lora weights
        if r > 0:
            # lora_A (input_size, r) split across ranks
            self.lora_A = mpu.RowParallelLinear(
                args=args,
                input_size=self.input_size,
                output_size=r,
                bias=False,
                input_is_parallel=self.input_is_parallel,
                init_method=init_method,
                skip_bias_add=True,  # maybe it is not necessary
            )
            # lora_B (r, output_size) same copies on all ranks
            self.lora_B = nn.Linear(r, self.output_size, bias=False, dtype=torch.float32)
            self.scaling = self.lora_alpha / self.r

            # reset by default
            self.reset_parameters()

    def reset_parameters(self):
        """
        Reset all the weights, even including pretrained ones.
        TODO: initialize parallel weights is indeed should not be the same as nn.Linear
        """
        if self.r > 0:
            # initialize A the same way as the default for nn.Linear and B to zero
            # Wondering why 'a' is equal to math.sqrt(5)?: https://github.com/pytorch/pytorch/issues/15314
            nn.init.kaiming_uniform_(self.lora_A.weight, a=math.sqrt(5))
            nn.init.zeros_(self.lora_B.weight)

    def merge(self):
        """
        Merges the LoRA weights into the full-rank weights (W = W + delta_W).
        """
        if self.r > 0 and not self.merged:
            # Merge the weights and mark it
            self.weight.data += (self.lora_A @ self.lora_B) * self.scaling
            self.merged = True
            print("LoRA weights merged into the full-rank weights.")

    def forward(self, x: torch.Tensor):
        """
        if weights are merged or rank is less or equal to zero (LoRA is
        disabled) it's only a regular nn.Linear forward pass;
        otherwise in addition do the forward pass with LoRA weights
        and add it's output to the output from pretrained weights
        """
        # TODO is it possible that bias is not None?
        main_out, _ = super().forward(x)

        # directly return if LoRA is disabled or already merged
        if self.r == 0 or self.merged:
            return (main_out,)

        original_dtype = x.dtype
        x = x.to(self.lora_A.weight.dtype)  # should always be float32
        lora_out = self.lora_dropout(x)
        lora_out, _ = self.lora_A(lora_out)  # mpu return tuple because of bias
        lora_out = self.lora_B(lora_out)
        lora_out = lora_out * self.scaling
        main_out = main_out + lora_out
        # convert back to original dtype
        main_out = main_out.to(original_dtype)

        return main_out + lora_out


class TensorParallelLoraAttention(LlamaAttention):
    def __init__(
        self,
        args,
        config,
    ):
        super().__init__(config)
        # we now apply lora to all linear layers in a single attention
        # https://arxiv.org/abs/2305.14314 suggests that applying lora to all layers is better than just q,v
<<<<<<< HEAD
        self.q_proj = LoraColumnParallelLinear(
=======
        self.q_proj = LoRARowParallelLinear(
>>>>>>> 4e0cdce3
            args=args,
            input_size=self.hidden_size,
            output_size=self.num_heads * self.head_dim,
            bias=False,
            gather_output=False,
            init_method=nn.init.xavier_normal_,
            r=args.deepspeed_config.lora.r,
            lora_alpha=args.deepspeed_config.lora.lora_alpha,
            lora_dropout=args.deepspeed_config.lora.lora_dropout,
            skip_bias_add=True,
        )

<<<<<<< HEAD
        self.k_proj = LoraColumnParallelLinear(
=======
        self.k_proj = LoRARowParallelLinear(
>>>>>>> 4e0cdce3
            args=args,
            input_size=self.hidden_size,
            output_size=self.num_key_value_heads * self.head_dim,
            bias=False,
            gather_output=False,
            init_method=nn.init.xavier_normal_,
            r=args.deepspeed_config.lora.r,
            lora_alpha=args.deepspeed_config.lora.lora_alpha,
            lora_dropout=args.deepspeed_config.lora.lora_dropout,
            skip_bias_add=True,
<<<<<<< HEAD
=======
            bias=False,
            r=args.deepspeed_config.lora.r,
            lora_alpha=args.deepspeed_config.lora.lora_alpha,
            lora_dropout=args.deepspeed_config.lora.lora_dropout,
>>>>>>> 4e0cdce3
        )

        self.v_proj = LoraColumnParallelLinear(
            args=args,
            input_size=self.hidden_size,
            output_size=self.num_key_value_heads * self.head_dim,
            bias=False,
            gather_output=False,
            init_method=nn.init.xavier_normal_,
            r=args.deepspeed_config.lora.r,
            lora_alpha=args.deepspeed_config.lora.lora_alpha,
            lora_dropout=args.deepspeed_config.lora.lora_dropout,
            skip_bias_add=True,
        )
<<<<<<< HEAD

=======
>>>>>>> 4e0cdce3
        self.o_proj = LoRARowParallelLinear(
            args=args,
            input_size=self.num_heads * self.head_dim,
            output_size=self.hidden_size,
            bias=False,
            input_is_parallel=True,
            init_method=nn.init.xavier_normal_,
            r=args.deepspeed_config.lora.r,
            lora_alpha=args.deepspeed_config.lora.lora_alpha,
            lora_dropout=args.deepspeed_config.lora.lora_dropout,
            skip_bias_add=True,
            parallel_output=False,  # True if gpt-j-parallel
<<<<<<< HEAD
=======
            bias=False,
            r=args.deepspeed_config.lora.r,
            lora_alpha=args.deepspeed_config.lora.lora_alpha,
            lora_dropout=args.deepspeed_config.lora.lora_dropout,
>>>>>>> 4e0cdce3
        )<|MERGE_RESOLUTION|>--- conflicted
+++ resolved
@@ -7,22 +7,8 @@
 import fmengine.mpu as mpu
 from transformers.models.llama.modeling_llama import LlamaAttention
 
-<<<<<<< HEAD
-
-class LoraColumnParallelLinear(mpu.ColumnParallelLinear):
-    """
-    lora_A: linear
-    lora_B: ColumnParallelLinear
-
-    if rank == 0 then LoRA is disabled
-
-    TODO: lora should be float32, but the original code is probably bf16
-    """
-
-=======
 class LoRARowParallelLinear(mpu.ColumnParallelLinear):
     # LoRA implemented in a dense layer
->>>>>>> 4e0cdce3
     def __init__(
         self,
         args,
@@ -265,11 +251,7 @@
         super().__init__(config)
         # we now apply lora to all linear layers in a single attention
         # https://arxiv.org/abs/2305.14314 suggests that applying lora to all layers is better than just q,v
-<<<<<<< HEAD
-        self.q_proj = LoraColumnParallelLinear(
-=======
         self.q_proj = LoRARowParallelLinear(
->>>>>>> 4e0cdce3
             args=args,
             input_size=self.hidden_size,
             output_size=self.num_heads * self.head_dim,
@@ -282,46 +264,32 @@
             skip_bias_add=True,
         )
 
-<<<<<<< HEAD
-        self.k_proj = LoraColumnParallelLinear(
-=======
         self.k_proj = LoRARowParallelLinear(
->>>>>>> 4e0cdce3
             args=args,
             input_size=self.hidden_size,
             output_size=self.num_key_value_heads * self.head_dim,
             bias=False,
             gather_output=False,
             init_method=nn.init.xavier_normal_,
-            r=args.deepspeed_config.lora.r,
-            lora_alpha=args.deepspeed_config.lora.lora_alpha,
-            lora_dropout=args.deepspeed_config.lora.lora_dropout,
-            skip_bias_add=True,
-<<<<<<< HEAD
-=======
-            bias=False,
-            r=args.deepspeed_config.lora.r,
-            lora_alpha=args.deepspeed_config.lora.lora_alpha,
-            lora_dropout=args.deepspeed_config.lora.lora_dropout,
->>>>>>> 4e0cdce3
-        )
-
-        self.v_proj = LoraColumnParallelLinear(
+            skip_bias_add=True,
+            bias=False,
+            r=args.deepspeed_config.lora.r,
+            lora_alpha=args.deepspeed_config.lora.lora_alpha,
+            lora_dropout=args.deepspeed_config.lora.lora_dropout,
+        )
+        self.v_proj = LoRARowParallelLinear(
             args=args,
             input_size=self.hidden_size,
             output_size=self.num_key_value_heads * self.head_dim,
-            bias=False,
             gather_output=False,
             init_method=nn.init.xavier_normal_,
-            r=args.deepspeed_config.lora.r,
-            lora_alpha=args.deepspeed_config.lora.lora_alpha,
-            lora_dropout=args.deepspeed_config.lora.lora_dropout,
-            skip_bias_add=True,
-        )
-<<<<<<< HEAD
-
-=======
->>>>>>> 4e0cdce3
+            skip_bias_add=True,
+            bias=False,
+            r=args.deepspeed_config.lora.r,
+            lora_alpha=args.deepspeed_config.lora.lora_alpha,
+            lora_dropout=args.deepspeed_config.lora.lora_dropout,
+            skip_bias_add=True,
+        )
         self.o_proj = LoRARowParallelLinear(
             args=args,
             input_size=self.num_heads * self.head_dim,
@@ -334,11 +302,8 @@
             lora_dropout=args.deepspeed_config.lora.lora_dropout,
             skip_bias_add=True,
             parallel_output=False,  # True if gpt-j-parallel
-<<<<<<< HEAD
-=======
-            bias=False,
-            r=args.deepspeed_config.lora.r,
-            lora_alpha=args.deepspeed_config.lora.lora_alpha,
-            lora_dropout=args.deepspeed_config.lora.lora_dropout,
->>>>>>> 4e0cdce3
+            bias=False,
+            r=args.deepspeed_config.lora.r,
+            lora_alpha=args.deepspeed_config.lora.lora_alpha,
+            lora_dropout=args.deepspeed_config.lora.lora_dropout,
         )