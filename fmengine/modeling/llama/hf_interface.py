import os
import torch
import transformers
from pathlib import Path
from loguru import logger
from transformers import AutoConfig, AutoTokenizer, LlamaForCausalLM
from safetensors.torch import save_model
from fmengine.modeling.llama.flash_attention import (
    smart_tokenizer_and_embedding_resize,
)
from fmengine.dataloader.constants import (
    DEFAULT_BOS_TOKEN,
    DEFAULT_PAD_TOKEN,
    DEFAULT_EOS_TOKEN,
    DEFAULT_UNK_TOKEN,
)


def write_ckpt(
    outpath: Path,
    model: torch.nn.Module,
    model_config: transformers.AutoConfig,
    mp: int,
):
    loaded = model.state_dict()
    n_layers = model_config.num_hidden_layers
    if mp == 1:
        # embedding
        sd = {"weight": loaded["model.embed_tokens.weight"]}
        torch.save(sd, os.path.join(outpath, "layer_00-model_00-model_states.pt"))
        # norm
        sd = {"weight": loaded["model.norm.weight"]}
        torch.save(
            sd,
            os.path.join(outpath, f"layer_{n_layers+1:02d}-model_00-model_states.pt"),
        )
        # lm head
        sd = {"weight": loaded["lm_head.weight"]}
        torch.save(
            sd,
            os.path.join(outpath, f"layer_{n_layers+2:02d}-model_00-model_states.pt"),
        )
        # decoder layers
        for layer_i in range(n_layers):
            sd = {
                nm.replace(f"model.layers.{layer_i}.", f""): weight
                for nm, weight in loaded.items()
                if nm.startswith(f"model.layers.{layer_i}.")
            }
            torch.save(
                sd,
                os.path.join(
                    outpath, f"layer_{layer_i+1:02d}-model_00-model_states.pt"
                ),
            )
    else:
        # embedding
        for i_mp in range(mp):
            vocab_size = loaded["model.embed_tokens.weight"].size(0) // mp
            sd = {
                "weight": loaded["model.embed_tokens.weight"][
                    i_mp * vocab_size : (i_mp + 1) * vocab_size
                ]
            }
            torch.save(
                sd, os.path.join(outpath, f"layer_00-model_{i_mp:02d}-model_states.pt")
            )

            sd = {"weight": loaded["model.norm.weight"]}
            torch.save(
                sd,
                os.path.join(
                    outpath, f"layer_{n_layers+1:02d}-model_{i_mp:02d}-model_states.pt"
                ),
            )

            assert loaded["lm_head.weight"].size(0) // mp == vocab_size
            sd = {
                "weight": loaded["lm_head.weight"][
                    i_mp * vocab_size : (i_mp + 1) * vocab_size
                ]
            }
            torch.save(
                sd,
                os.path.join(
                    outpath, f"layer_{n_layers+2:02d}-model_{i_mp:02d}-model_states.pt"
                ),
            )

            for layer_i in range(n_layers):
                sd = {
                    nm.replace(f"model.layers.{layer_i}.", f""): weight
                    for nm, weight in loaded.items()
                    if nm.startswith(f"model.layers.{layer_i}.")
                }
                for n, p in sd.items():
                    if (
                        "gate_proj" in n
                        or "up_proj" in n
                        or "q_proj" in n
                        or "k_proj" in n
                        or "v_proj" in n
                    ):
                        dim = p.size(0) // mp
                        sd[n] = p[i_mp * dim : (i_mp + 1) * dim]

                    elif "down_proj" in n or "o_proj" in n:
                        dim = p.size(1) // mp
                        sd[n] = p[:, i_mp * dim : (i_mp + 1) * dim]
                torch.save(
                    sd,
                    os.path.join(
                        outpath,
                        f"layer_{layer_i+1:02d}-model_{i_mp:02d}-model_states.pt",
                    ),
                )

    model_state = {
        "dp_world_size": 1,
        "mp_world_size": mp,
        "module": None,
        "optimizer": None,
        "global_steps": 1,
        "skipped_steps": 1,
        "iteration": 1,
    }

    for rank in range(mp):
        torch.save(
            model_state, os.path.join(outpath, f"mp_rank_{rank:02d}_model_states.pt")
        )


def from_hf(model_name_or_path: str, outdir: str, mp_size: int):
    tokenizer = transformers.AutoTokenizer.from_pretrained(model_name_or_path)
    torch.nn.Linear.reset_parameters = lambda x: None
    model = transformers.AutoModelForCausalLM.from_pretrained(model_name_or_path)
    outpath = Path(outdir)
    if outpath.exists():
        print(f"Output directory {outpath} already exists. Exiting.")
        exit(0)
    print(f"Writing to {outpath}")
    outpath.mkdir()
    special_tokens_dict = dict()
    if tokenizer.pad_token is None:
        # this is not a typo: we explicitly try to avoid a new "pad_token"
        # but use eos token instead for padding
        special_tokens_dict["pad_token"] = DEFAULT_EOS_TOKEN
    if tokenizer.eos_token is None:
        special_tokens_dict["eos_token"] = DEFAULT_EOS_TOKEN
    if tokenizer.bos_token is None:
        special_tokens_dict["bos_token"] = DEFAULT_BOS_TOKEN
    if tokenizer.unk_token is None:
        special_tokens_dict["unk_token"] = DEFAULT_UNK_TOKEN
    smart_tokenizer_and_embedding_resize(
        special_tokens_dict = special_tokens_dict,
        tokenizer=tokenizer,
        model=model,
    )
    with open(os.path.join(outpath, "latest"), "w") as fout:
        fout.write("global_step001")
    steppath = os.path.join(outpath, "global_step001")
    os.mkdir(steppath)
    write_ckpt(steppath, model, model.config, mp_size)
    tokenizer.save_pretrained(outpath)
<<<<<<< HEAD
    model_config.save_pretrained(outpath)

=======
    model.config.save_pretrained(outpath)
>>>>>>> 99c502c4

def to_hf_model(
    in_model_path: str,
    model_family: str,
    out_model_path: str,
    step="latest",
    fp16=True,
):
    os.makedirs(out_model_path, exist_ok=True)
    config = AutoConfig.from_pretrained(model_family)
    tokenizer = AutoTokenizer.from_pretrained(model_family)
    tensors = {}
    n_layers = config.num_hidden_layers
    tokenizer_size = config.vocab_size
    logger.info(f"[config]: total layers: {n_layers}, vocab size: {tokenizer_size}")
    if step == "latest":
        with open(os.path.join(in_model_path, "latest"), "r") as f:
            step = f.read().strip()
    logger.info("Processing step: {}", step)
    for pt in Path(os.path.join(in_model_path, step)).iterdir():
        loaded = torch.load(pt, map_location="cpu")

        if not pt.name.startswith("layer_"):
            continue

        if pt.name == "layer_00-model_00-model_states.pt":
            logger.info("Loading embedding layer")
            tensors["model.embed_tokens.weight"] = loaded["weight"][:tokenizer_size, :]
            continue

        if pt.name == f"layer_{n_layers + 1}-model_00-model_states.pt":
            logger.info("Loading final layer norm")
            tensors["model.norm.weight"] = loaded["weight"]
            continue

        if pt.name == f"layer_{n_layers + 2}-model_00-model_states.pt":
            logger.info("Loading embedding output layer")
            tensors["lm_head.weight"] = loaded["weight"][:tokenizer_size, :]
            continue

        layer_i = int(pt.name.split("-")[0].replace("layer_", "")) - 1
        logger.info(f"Loading {layer_i}th layer")

        layer_loaded = {
            f"model.layers.{layer_i}.{nm}": weight for nm, weight in loaded.items()
        }
        tensors.update(layer_loaded)
    # with accelerate.init_empty_weights():
    model = LlamaForCausalLM(config)
    model.load_state_dict(tensors, strict=False)
    if fp16:
        model.half()
    save_model(
        model,
        os.path.join(out_model_path, "model.safetensors"),
        metadata={"step": step, "format": "pt"},
    )

    config.save_pretrained(out_model_path)
    tokenizer.save_pretrained(out_model_path)<|MERGE_RESOLUTION|>--- conflicted
+++ resolved
@@ -163,12 +163,7 @@
     os.mkdir(steppath)
     write_ckpt(steppath, model, model.config, mp_size)
     tokenizer.save_pretrained(outpath)
-<<<<<<< HEAD
-    model_config.save_pretrained(outpath)
-
-=======
     model.config.save_pretrained(outpath)
->>>>>>> 99c502c4
 
 def to_hf_model(
     in_model_path: str,
