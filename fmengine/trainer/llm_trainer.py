import time
import wandb
import deepspeed
from typing import Dict
from deepspeed.pipe import PipelineModule
from fmengine.utils import logger_rank0
from fmengine.utils.monitor import rank0_init_wandb, rank0_log
from deepspeed.profiling.flops_profiler import FlopsProfiler
from torch.profiler import ProfilerActivity, profile as torch_profile

class LLMTrainer:
    def __init__(
        self,
        model: PipelineModule,
        ds_args: Dict,
        dataloader: Dict,
        ds_config: Dict,
        init_ckpt: str = None,
        save_dir: str = None,
        pretrain:bool = False,
    ) -> None:
        self.ds_args = ds_args
        self.model = model
        self.dataloader = dataloader
        self.init_ckpt = init_ckpt
        self.save_dir = save_dir
        self.ds_config = ds_config
        self.config = self.ds_config
        self.pretrain = pretrain
    def fit(
        self,
        steps: int,
        profile: bool = True,
        log_per_steps: int = 10,
        save_per_steps: int = 100,
        profile_step = 10,
        project='fmengine',
    ):
        rank0_init_wandb(
            # set the wandb project where this run will be logged
            project=project,
            config = self.config
        )
        for name, param in self.model.named_parameters():
            print(f"{name}: {param.requires_grad}")
        # print("Trainable params:", sum([p.numel() for p in params]))
        engine, _, _, _ = deepspeed.initialize(
            self.ds_args,
            model=self.model,
            model_parameters=[p for p in self.model.parameters() if p.requires_grad],
        )
<<<<<<< HEAD
        engine.load_checkpoint(
            self.init_ckpt,
            load_module_only=True,
            load_optimizer_states=False
        )
        engine.optimizer.refresh_fp32_params()
=======
        if not self.pretrain:
            engine.load_checkpoint(
                self.init_ckpt,
                load_module_only=True,
                load_optimizer_states=False
            )
>>>>>>> 29d67187
        if profile:
            prof = FlopsProfiler(self.model)
        start = time.time()
        for step in range(1, steps + 1):
            if profile and step % profile_step == 0:
                prof.start_profile()
            
            loss = engine.train_batch(data_iter=self.dataloader)
            
            rank0_log({
                "loss": loss.item(),
                "lr": engine.optimizer.param_groups[0]["lr"],
                "step": step,
            })
            if self.ds_args.local_rank == 0:
                if step % log_per_steps == 0:
                    now = time.time()
                    avg_time = (now-start) / log_per_steps
                    logger_rank0.info(f"Step={step:>6}, loss={loss.item():.4f}, {avg_time:.2f} s/it")
                    start = now
                if step == profile_step:
                    prof.stop_profile()
                    prof.print_model_profile(profile_step=profile_step)
                    prof.end_profile()
            if step % save_per_steps == 0:
                logger_rank0.info(f"Saving at step {step}")
                engine.save_checkpoint(self.save_dir)
        
        logger_rank0.info("Finished training... saving checkpoints & closing monitoring")
        engine.save_checkpoint(self.save_dir)
        wandb.finish()<|MERGE_RESOLUTION|>--- conflicted
+++ resolved
@@ -49,21 +49,12 @@
             model=self.model,
             model_parameters=[p for p in self.model.parameters() if p.requires_grad],
         )
-<<<<<<< HEAD
-        engine.load_checkpoint(
-            self.init_ckpt,
-            load_module_only=True,
-            load_optimizer_states=False
-        )
-        engine.optimizer.refresh_fp32_params()
-=======
         if not self.pretrain:
             engine.load_checkpoint(
                 self.init_ckpt,
                 load_module_only=True,
                 load_optimizer_states=False
             )
->>>>>>> 29d67187
         if profile:
             prof = FlopsProfiler(self.model)
         start = time.time()
