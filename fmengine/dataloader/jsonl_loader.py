--- conflicted
+++ resolved
@@ -69,18 +69,8 @@
         )
 
 
-<<<<<<< HEAD
 def get_jsonl_dataloader(jsonl_path, tokenizer, args):
     data_collator = AutoregressiveLanguageModelDataCollator(tokenizer)
-=======
-def get_jsonl_dataloader(
-        jsonl_path,
-        tokenizer,
-        return_repeating_loader=True,
-        args={}
-    ):
-    data_collator = AutoregressiveLanguageModelDataCollator(tokenizer, return_dict=args.get('return_dict', False))
->>>>>>> 4e0cdce3
     batch_size = args.get("batch_size", 1)
     ctx_length = args.get("seq_length", 1024) + 1  # +1 for shifting
     
@@ -103,15 +93,8 @@
     dataloader = DataLoader(
         raw_datasets, shuffle=False, collate_fn=data_collator, batch_size=batch_size
     )
-<<<<<<< HEAD
     return iter(deepspeed.utils.RepeatingLoader(dataloader))
 
-=======
-    if return_repeating_loader:
-        return iter(deepspeed.utils.RepeatingLoader(dataloader))
-    else:
-        return dataloader
->>>>>>> 4e0cdce3
 
 def get_jsonl_dataset(jsonl_path, tokenizer, args):
     
