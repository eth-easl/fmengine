--- conflicted
+++ resolved
@@ -9,8 +9,5 @@
 experiments
 autotuning_*
 *.pt
-<<<<<<< HEAD
 scripts/hostfiles
-=======
-*.sif
->>>>>>> 1a452358
+*.sif