{
<<<<<<< HEAD
    "train_micro_batch_size_per_gpu": 1,
    "train_batch_size": 8,
    "steps_per_print": 1,
=======
    "train_micro_batch_size_per_gpu": 4,
    "train_batch_size": 32,
    "steps_per_print": 10,
>>>>>>> 4e0cdce3
    "gradient_clipping": 1.0,
    "lr-decay-style": "cosine",
    "warmup": 0.1,
    "precision": "bfloat16",
    "bf16": {
        "enabled": true
    },
    "fp16": {
        "enabled": false
    },
    "data_types": { 
        "grad_accum_dtype": "fp32" 
    },
    "zero_optimization": {
        "stage": 0,
        "allgather_partitions": true,
        "allgather_bucket_size": 5e8,
        "overlap_comm": true,
        "reduce_scatter": true,
        "reduce_bucket_size": 5e8,
        "contiguous_gradients" : true
    },
    "optimizer": {
        "type": "Adam",
        "params": {
            "lr": 1e-5,
            "betas": [
                0.9,
                0.95
            ],
            "eps": 1.0e-6
        }
    },
    "scheduler": {
        "type": "WarmupLR",
        "params": {
            "warmup_min_lr": 1e-6,
            "warmup_max_lr": 1e-5,
            "warmup_num_steps": 50
        }
    },
    "min_lr": 5e-7,
    "activation_checkpointing": {
        "partition_activations": false,
        "cpu_checkpointing": false,
        "contiguous_memory_optimization": false,
        "number_checkpoints": null,
        "synchronize_checkpoint_boundary": false,
        "profile": false
    },
    "wall_clock_breakdown": false,
    "flops_profiler": {
        "enabled": true,
        "profile_step": 10,
        "module_depth": -1,
        "top_modules": 1,
        "detailed": true,
        "output_file": null
    },
    "lora": {
        "r": 32,
        "lora_alpha": 1,
        "lora_dropout": 0.0
    }
}<|MERGE_RESOLUTION|>--- conflicted
+++ resolved
@@ -1,13 +1,7 @@
 {
-<<<<<<< HEAD
     "train_micro_batch_size_per_gpu": 1,
     "train_batch_size": 8,
     "steps_per_print": 1,
-=======
-    "train_micro_batch_size_per_gpu": 4,
-    "train_batch_size": 32,
-    "steps_per_print": 10,
->>>>>>> 4e0cdce3
     "gradient_clipping": 1.0,
     "lr-decay-style": "cosine",
     "warmup": 0.1,
