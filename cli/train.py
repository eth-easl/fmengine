import os
import torch
import random
import deepspeed
import pathlib
import numpy as np
import transformers
from typing import Optional
from dataclasses import dataclass, field, asdict

from fmengine.utils import jload, get_rank
from fmengine.trainer.llm_trainer import LLMTrainer
from fmengine.modeling._common.model import get_model
from fmengine.dataloader.jsonl_loader import get_jsonl_dataloader
from munch import munchify
from fmengine.utils.megatron import initialize_megatron
from fmengine.modeling.llama.patching import patch_llama
from fmengine.modeling.neox.flash_attention import replace_neox_attn_with_flash_attn
from fmengine.callbacks.monitor import speed_monitor, wandb_monitor


def read_ds_config(config_path):
    config = jload(config_path)
    return config


@dataclass
class ModelArguments:
    init_ckpt: str = field(default="llama-7B-init-test-ckpt")
    use_flash_attn: Optional[bool] = field(default=False)
    # fused ops may pose changes to the training process, see warnings while use.
    # by default this is disabled
    use_fused_ops: Optional[bool] = field(default=False)


@dataclass
class DeepspeedArguments:
    use_deepspeed: Optional[bool] = field(default=True)
    rank: int = field(default=None)
    local_rank: int = field(default=None)
    pipe_parallel_size: int = field(default=1)
    model_parallel_size: int = field(default=1)
    world_size: int = field(default=None)
    seed: int = field(default=3407)
    deepspeed_config: Optional[str] = field(default=None)
    # TODO(xiaoyuan): should be 2 number, but now we make the second one be default 0
    # TODO(xiaoyuan): should be in model args, which is not passed into Module init
    window_size: Optional[int] = field(default=256)


@dataclass
class DataArguments:
    data_path: str = field(
        default=None, metadata={"help": "Path to the training data."}
    )
    num_workers: int = field(default=1)


@dataclass
class TrainerArguments:
    cache_dir: Optional[str] = field(default=None)
    output_dir: str = field(default="./output")
    max_seq_len: int = field(default=128)
    train_steps: int = field(default=100)
    eval_steps: int = field(default=100)
    save_steps: int = field(default=100)
    log_steps: int = field(default=1)
    pretrain: bool = field(default=False)
<<<<<<< HEAD
    dry_run: bool = field(default=False)  # only for memory information
    res_dir: str = field(default="./output")  # save memory info result, not model checkpoint
    exp_name: str = field(default="default")

=======
    project_name: str = field(default="fmengine")
    experiment_name: str = field(default="experiment")
>>>>>>> 6600a215

if __name__ == "__main__":
    torch.cuda.reset_max_memory_allocated()
    start = torch.cuda.memory_allocated()
    print(f"[XIAOYUAN:{get_rank()}] cuda memory start {start / 2**30} GB")

    parser = transformers.HfArgumentParser(
        (ModelArguments, DataArguments, TrainerArguments, DeepspeedArguments)
    )
    model_args, data_args, trainer_args, ds_args = parser.parse_args_into_dataclasses()
    # merge all configs

    # setup deepspeed and other stuff
    assert ds_args.use_deepspeed
    deepspeed.init_distributed(dist_backend="nccl")

    ds_args.world_size = torch.distributed.get_world_size()
    if ds_args.local_rank is None:
        ds_args.local_rank = int(os.environ["LOCAL_RANK"])

    torch.cuda.set_device(ds_args.local_rank)

    ds_config = read_ds_config(ds_args.deepspeed_config)
    ds_args.deepspeed_config = munchify(ds_config)
    ds_args.use_cpu_initialization = False
    ds_args.params_dtype = torch.bfloat16
    ds_args.use_mup = False

    initialize_megatron(ds_args)
    merged_configs = {
        "model": asdict(model_args),
        "data": asdict(data_args),
        "trainer": asdict(trainer_args),
        "deepspeed": ds_config,
    }

    data_args.num_workers = (
        2
        * ds_args.world_size
        // ds_args.pipe_parallel_size
        // ds_args.model_parallel_size
    )

    data_args.batch_size = ds_config.get("train_micro_batch_size_per_gpu", 1)
    activation_checkpointing_config = ds_config.pop("activation_checkpointing", None)

    random.seed(ds_args.seed)
    np.random.seed(ds_args.seed)
    torch.manual_seed(ds_args.seed)
    deepspeed.runtime.utils.set_random_seed(ds_args.seed)

    patch_llama(model_args.use_flash_attn, model_args.use_fused_ops, ds_args)
    replace_neox_attn_with_flash_attn()

    tokenizer = transformers.AutoTokenizer.from_pretrained(
        model_args.init_ckpt,
        model_max_length=trainer_args.max_seq_len,
        use_fast=True,
    )
    tokenizer.pad_token = tokenizer.eos_token
    tokenizer.pad_token_id = tokenizer.eos_token_id
    model_config = transformers.AutoConfig.from_pretrained(model_args.init_ckpt)

    train_dataloader = get_jsonl_dataloader(
        data_args.data_path,
        tokenizer=tokenizer,
        args={
            "seq_length": trainer_args.max_seq_len,
            "batch_size": data_args.batch_size,
        },
    )

    _tmp = torch.nn.Linear.reset_parameters
    torch.nn.Linear.reset_parameters = lambda x: None
    print("sliding window size:", ds_args.window_size)
    model = get_model(model_config, ds_args, activation_checkpointing_config)

    if ds_config.get("precision", "bfloat16"):
        print("Using bfloat16")
        model = model.bfloat16()

    if "lora" in ds_config:
        for n, p in model.named_parameters():
            if "lora" in n.lower():
                p.requires_grad_(True)
            else:
                p.requires_grad_(False)

    torch.nn.Linear.reset_parameters = _tmp

    ds_config["data_path"] = data_args.data_path

    if "lora" in ds_config:
        load_module_strict = False
    else:
        load_module_strict = True

    trainer = LLMTrainer(
        model=model,
        ds_args=ds_args,
        dataloader=train_dataloader,
        ds_config=ds_config,
        init_ckpt=model_args.init_ckpt,
        save_dir=trainer_args.output_dir,
        pretrain=trainer_args.pretrain,
        dry_run=trainer_args.dry_run,
        load_module_strict=load_module_strict,
        callbacks=[speed_monitor, wandb_monitor],
    )

    trainer.fit(
        steps=trainer_args.train_steps,
        profile=ds_args.deepspeed_config.flops_profiler.enabled,
        save_per_steps=trainer_args.save_steps,
        configs=merged_configs,
<<<<<<< HEAD
        project='fmzip-llama'
    )

    exp_res_dir = pathlib.Path(trainer_args.res_dir) / trainer_args.exp_name
    exp_res_dir.mkdir(parents=True, exist_ok=True)
    end = torch.cuda.memory_allocated()
    peak = torch.cuda.max_memory_allocated()
    print(f"[XIAOYUAN:{get_rank()}] cuda memory peak {(peak - start) / 2**30} GB")
    with open(exp_res_dir / f"mem-{get_rank()}.txt", "w") as f:
        f.write(f"{(peak - start)}\n")
=======
        project=trainer_args.project_name,
        experiment=trainer_args.experiment_name,
    )
>>>>>>> 6600a215
<|MERGE_RESOLUTION|>--- conflicted
+++ resolved
@@ -66,15 +66,11 @@
     save_steps: int = field(default=100)
     log_steps: int = field(default=1)
     pretrain: bool = field(default=False)
-<<<<<<< HEAD
+    project_name: str = field(default="fmengine")
+    experiment_name: str = field(default="experiment")
     dry_run: bool = field(default=False)  # only for memory information
     res_dir: str = field(default="./output")  # save memory info result, not model checkpoint
-    exp_name: str = field(default="default")
 
-=======
-    project_name: str = field(default="fmengine")
-    experiment_name: str = field(default="experiment")
->>>>>>> 6600a215
 
 if __name__ == "__main__":
     torch.cuda.reset_max_memory_allocated()
@@ -190,19 +186,14 @@
         profile=ds_args.deepspeed_config.flops_profiler.enabled,
         save_per_steps=trainer_args.save_steps,
         configs=merged_configs,
-<<<<<<< HEAD
-        project='fmzip-llama'
+        project=trainer_args.project_name,
+        experiment=trainer_args.experiment_name,
     )
 
-    exp_res_dir = pathlib.Path(trainer_args.res_dir) / trainer_args.exp_name
+    exp_res_dir = pathlib.Path(trainer_args.res_dir) / trainer_args.experiment_name
     exp_res_dir.mkdir(parents=True, exist_ok=True)
     end = torch.cuda.memory_allocated()
     peak = torch.cuda.max_memory_allocated()
     print(f"[XIAOYUAN:{get_rank()}] cuda memory peak {(peak - start) / 2**30} GB")
     with open(exp_res_dir / f"mem-{get_rank()}.txt", "w") as f:
-        f.write(f"{(peak - start)}\n")
-=======
-        project=trainer_args.project_name,
-        experiment=trainer_args.experiment_name,
-    )
->>>>>>> 6600a215
+        f.write(f"{(peak - start)}\n")