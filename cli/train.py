--- conflicted
+++ resolved
@@ -75,14 +75,10 @@
 
 
 if __name__ == "__main__":
-<<<<<<< HEAD
-    
-=======
     torch.cuda.reset_max_memory_allocated()
     start = torch.cuda.memory_allocated()
-    print(f"[XIAOYUAN:{get_rank()}] cuda memory start {start / 2**30} GB")
-
->>>>>>> b75e7b24
+    print(f"[rank: {get_rank()}] cuda memory start {start / 2**30} GB")
+
     parser = transformers.HfArgumentParser(
         (ModelArguments, DataArguments, TrainerArguments, DeepspeedArguments)
     )
